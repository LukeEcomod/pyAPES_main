# -*- coding: utf-8 -*-
"""
.. module: pyAPES
    :synopsis: APES-model component
.. moduleauthor:: Kersti Haahti

Model framework for soil-bottom layer-canopy-atmosphere interactions.
Based on MatLab implementation by Samuli Launiainen.

Created on Tue Oct 02 09:04:05 2018

Note:
    migrated to python3
    - print on same line
    - dict.keys(), but these are iterated after in for-each-loop

References:
Launiainen, S., Katul, G.G., Lauren, A. and Kolari, P., 2015. Coupling boreal
forest CO2, H2O and energy flows by a vertically structured forest canopy –
Soil model with separate bryophyte layer. Ecological modelling, 312, pp.385-405.

To call model and read results:
    from tools.iotools import read_results
    from pyAPES import driver
    outputfile = driver(create_ncf=True, dbhfile="letto2014.txt")
    results = read_results(outputfile)
"""

import numpy as np
import time
from copy import deepcopy as copy

from tools.iotools import read_forcing, initialize_netcdf,  write_ncf
from tools.iotools import jsonify
from canopy.canopy import CanopyModel
from soil.soil import Soil

from parameters.parametersets import iterate_parameters

import logging


def driver(create_ncf=False,
           result_file=None,
           parametersets={}):
    """
    Args:
        create_ncf (bool): results saved to netCDF4 file
        result_file (str): name of result file
        parametersets (dict): parameter sets to overwrite default parameters
    """
    # --- LOGGING ---
    from parameters.general import logging_configuration
    from logging.config import dictConfig
    dictConfig(logging_configuration)
    #mpl_logger = logging.getLogger('matplotlib')
    #mpl_logger.setLevel(logging.WARNING)

    # --- PARAMETERS ---
    # Import general parameters
    from parameters.general import gpara
    # Import canopy model parameters
    from parameters.canopy import cpara
    # Import soil model parameters
    from parameters.soil import spara

    if parametersets == {}:
        Nsim = 1
    else:
        Nsim = parametersets['count']
<<<<<<< HEAD

    # --- FORCING ---
    # Read forcing
    forcing = read_forcing(gpara['forc_filename'],
                           gpara['start_time'],
                           gpara['end_time'],
                           dt=gpara['dt'])

=======

    # --- FORCING ---
    # Read forcing
    forcing = read_forcing(gpara['forc_filename'],
                           gpara['start_time'],
                           gpara['end_time'],
                           dt=gpara['dt'])

>>>>>>> 9a8bf59f
# SINGLE SOIL LAYER
#    # read soil moisture and temperature
#    df = read_forcing(gpara['forc_filename'],
#                      gpara['start_time'],
#                      gpara['end_time'],
#                      dt=gpara['dt'],
#                      cols=['Tsoil','Wliq'])
#
#    forcing[['Tsoil','Wliq']] = df[['Tsoil','Wliq']].copy()
#    # set first values as initial conditions
#    spara['heat_model']['initial_condition']['temperature'] = forcing['Tsoil'].iloc[0]
#    spara['water_model']['initial_condition']['volumetric_water_content'] = forcing['Wliq'].iloc[0]

    default_params = {
            'canopy': cpara,
            'soil': spara
            }

    param_space = [iterate_parameters(parametersets, copy(default_params), count) for count in range(Nsim)]

    logger = logging.getLogger(__name__)

    logger.info('Simulation started. Number of simulations: {}'.format(Nsim))


    tasks = []

    for k in range(Nsim):
        tasks.append(Model(gpara, param_space[k]['canopy'], param_space[k]['soil'], forcing, nsim=k))

    if create_ncf:
        timestr = time.strftime('%Y%m%d%H%M')
        if result_file:
            filename = result_file
        else:
            filename = timestr + '_pyAPES_results.nc'

        ncf, _ = initialize_netcdf(
                gpara['variables'],
                Nsim,
                tasks[k].Nsoil_nodes,
                tasks[k].Ncanopy_nodes,
                tasks[k].Nplant_types,
                forcing,
                filepath=gpara['results_directory'],
                filename=filename)

        for task in tasks:
            logger.info('Running simulation number (start time %s): %s' % (
                        time.strftime('%Y-%m-%d %H:%M'), task.Nsim))
            running_time = time.time()
            results = task.run()
            logger.info('Running time %.2f seconds' % (time.time() - running_time))
            write_ncf(nsim=task.Nsim, results=results, ncf=ncf)

            del results

        output_file = gpara['results_directory'] + filename
        logger.info('Ready! Results are in: ' + output_file)
        ncf.close()

    else:
        running_time = time.time()
        results = {task.Nsim: task.run() for task in tasks}
        output_file = results
        logger.info('Running time %.2f seconds' % (time.time() - running_time))

    return output_file


class Model(object):
    """
    """
    def __init__(self,
                 gen_para,
                 canopy_para,
                 soil_para,
                 forcing,
                 nsim=0):

        self.dt = gen_para['dt']

        self.Nsteps = len(forcing)
        self.forcing = forcing
        self.Nsim = nsim

        self.Nsoil_nodes = len(soil_para['grid']['dz'])
        self.Ncanopy_nodes = canopy_para['grid']['Nlayers']

        # create soil model instance
        self.soil = Soil(soil_para)

        # initial delayed temperature and degreedaysum for pheno & LAI-models

        if 'X' in forcing:
            for pt in list(canopy_para['planttypes'].keys()):
                canopy_para['planttypes'][pt]['phenop'].update({'Xo': forcing['X'].iloc[0]})
        if 'DDsum' in forcing:
            for pt in list(canopy_para['planttypes'].keys()):
                canopy_para['planttypes'][pt]['laip'].update({'DDsum0': forcing['DDsum'].iloc[0]})

        # create canopy model instance
        self.canopy_model = CanopyModel(canopy_para, self.soil.grid['dz'])

        self.Nplant_types = len(self.canopy_model.planttypes)

        self.results = _create_results(gen_para['variables'],
                                       self.Nsteps,
                                       self.Nsoil_nodes,
                                       self.Ncanopy_nodes,
                                       self.Nplant_types)

    def run(self):
        """ Runs atmosphere-canopy-soil--continuum model"""

        logger = logging.getLogger(__name__)
        logger.info('Running simulation {}'.format(self.Nsim))

        #print('RUNNING')
        k_steps=np.arange(0, self.Nsteps, int(self.Nsteps/10))
        for k in range(0, self.Nsteps):

            if k in k_steps[:-1]:
                s = str(np.where(k_steps==k)[0][0]*10) + '%'
                print('{0}..'.format(s), end=' ')

            """ Canopy, moss and Snow """
            # run daily loop (phenology and seasonal LAI)
            if self.forcing['doy'].iloc[k] != self.forcing['doy'].iloc[k-1] or k == 0:
                self.canopy_model.run_daily(
                        self.forcing['doy'].iloc[k],
                        self.forcing['Tdaily'].iloc[k])
            # properties of first soil node

            canopy_forcing = {
                'soil_temperature': self.soil.heat.T[0],
                'soil_water_potential': self.soil.water.h[0],
                'soil_volumetric_water': self.soil.heat.Wliq[0],
                'soil_volumetric_air': self.soil.heat.Wair[0],
                'soil_pond_storage': self.soil.water.h_pond,
                'wind_speed': self.forcing['U'].iloc[k],
                'air_temperature': self.forcing['Tair'].iloc[k],
                'precipitation': self.forcing['Prec'].iloc[k],
                'h2o': self.forcing['H2O'].iloc[k],
                'co2': self.forcing['CO2'].iloc[k],
                'PAR': {'direct': self.forcing['dirPar'].iloc[k],
                        'diffuse': self.forcing['diffPar'].iloc[k]},
                'NIR': {'direct': self.forcing['dirNir'].iloc[k],
                        'diffuse': self.forcing['diffNir'].iloc[k]},
                'lw_in': self.forcing['LWin'].iloc[k],
                'friction_velocity': self.forcing['Ustar'].iloc[k],
                'air_pressure': self.forcing['P'].iloc[k],
                'zenith_angle': self.forcing['Zen'].iloc[k],
            }

            canopy_parameters = {
                'soil_depth': self.soil.grid['z'][0],
                'soil_hydraulic_conductivity': self.soil.water.Kv[0],
                'soil_thermal_conductivity': self.soil.heat.thermal_conductivity[0],
# SINGLE SOIL LAYER
#                'state_water':{'volumetric_water_content': self.forcing['Wliq'].iloc[k]},
#                'state_heat':{'temperature': self.forcing['Tsoil'].iloc[k]}
                'date': self.forcing.index[k]
            }

            # run timestep loop
            canopy_flux, canopy_state, ffloor_flux, ffloor_state = self.canopy_model.run_timestep(
                dt=self.dt,
                forcing=canopy_forcing,
                parameters=canopy_parameters
            )

            # --- Water and Heat in soil ---
            # potential infiltration and evaporation from ground surface
            soil_forcing = {
                'potential_infiltration': ffloor_flux['potential_infiltration'],
                'potential_evaporation': (
                    ffloor_flux['evaporation_soil'] + ffloor_flux['capillar_rise']
                ),
                'atmospheric_pressure_head': -1000.0,  # should come from canopy? or set to large value?
                'ground_heat_flux': -ffloor_flux['ground_heat'],
                'date': self.forcing.index[k]}

            # transpiration sink [m s-1]
            rootsink =  self.canopy_model.rad * canopy_flux['transpiration']

            # run soil water and heat flow
            soil_flux, soil_state = self.soil.run(
                    dt=self.dt,
                    forcing=soil_forcing,
                    water_sink=rootsink)

            forcing_state = {
                    'wind_speed': self.forcing['U'].iloc[k],
                    'friction_velocity': self.forcing['Ustar'].iloc[k],
                    'air_temperature': self.forcing['Tair'].iloc[k],
                    'precipitation': self.forcing['Prec'].iloc[k],
                    'h2o': self.forcing['H2O'].iloc[k],
                    'co2': self.forcing['CO2'].iloc[k],
                    'pressure':self.forcing['P'].iloc[k]}

            canopy_state.update(canopy_flux)
            ffloor_state.update(ffloor_flux)
            soil_state.update(soil_flux)

            self.results = _append_results('forcing', k, forcing_state, self.results)
            self.results = _append_results('canopy', k, canopy_state, self.results)
            self.results = _append_results('ffloor', k, ffloor_state, self.results)
            self.results = _append_results('soil', k, soil_state, self.results)

        print('100%')
        self.results = _append_results('canopy', None, {'z': self.canopy_model.z}, self.results)

        self.results = _append_results('soil', None, {'z': self.soil.grid['z']}, self.results)

        return self.results


def _create_results(variables, Nstep, Nsoil_nodes, Ncanopy_nodes, Nplant_types):
    """
    Creates temporary results dictionary to accumulate simulation results
    """

    results = {}

    for var in variables:

        var_name = var[0]
        dimensions = var[2]

        if 'canopy' in dimensions:
            if 'date' in dimensions:
                var_shape = [Nstep, Ncanopy_nodes]
            else:
                var_shape = [Ncanopy_nodes]

        elif 'soil' in dimensions:
            if 'date' in dimensions:
                var_shape = [Nstep, Nsoil_nodes]
            else:
                var_shape = [Nsoil_nodes]

        elif 'planttype' in dimensions:
            if 'date' in dimensions:
                var_shape = [Nstep, Nplant_types]
            else:
                var_shape = [Nplant_types]


        else:
            var_shape = [Nstep]

        results[var_name] = np.full(var_shape, np.NAN)

    return results


def _append_results(group, step, step_results, results):
    """
    Adds results from each simulation steps to temporary results dictionary
    """

    results_keys = results.keys()
    step_results_keys = step_results.keys()

    for key in step_results_keys:
        variable = group + '_' + key

#        print(variable)

        if variable in results_keys:
            if variable == 'z':
                results[variable] = step_results[key]
            else:
#                print(type(step_results[key]))
                results[variable][step] = step_results[key]

    return results

#if __name__ == 'main':
#    import logging
#    from parameters.general import logging_configuration
#    from logging.config import dictConfig
#    dictConfig(logging_configuration)

#    driver(create_ncf=True, dbhfile='letto2014.txt')
<|MERGE_RESOLUTION|>--- conflicted
+++ resolved
@@ -68,7 +68,6 @@
         Nsim = 1
     else:
         Nsim = parametersets['count']
-<<<<<<< HEAD
 
     # --- FORCING ---
     # Read forcing
@@ -77,16 +76,6 @@
                            gpara['end_time'],
                            dt=gpara['dt'])
 
-=======
-
-    # --- FORCING ---
-    # Read forcing
-    forcing = read_forcing(gpara['forc_filename'],
-                           gpara['start_time'],
-                           gpara['end_time'],
-                           dt=gpara['dt'])
-
->>>>>>> 9a8bf59f
 # SINGLE SOIL LAYER
 #    # read soil moisture and temperature
 #    df = read_forcing(gpara['forc_filename'],
