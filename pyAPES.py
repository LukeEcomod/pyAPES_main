--- conflicted
+++ resolved
@@ -30,17 +30,11 @@
 from tools.iotools import read_forcing
 from canopy.canopy import CanopyModel
 from soil.soil import Soil
-<<<<<<< HEAD
-
-from parameters.canopy import get_cpara
-from parameters.sensitivity import parameters, iterate_parameters
-from parameters.general import logging_configuration
-=======
+
 from parameters.canopy import get_cpara
 from parameters.soil import get_spara
 
 from parameters.sensitivity import get_parameters, iterate_parameters
->>>>>>> 7c3eb966
 
 import logging
 from logging.config import dictConfig
@@ -50,14 +44,10 @@
 #mpl_logger = logging.getLogger('matplotlib')
 #mpl_logger.setLevel(logging.WARNING)
 
-<<<<<<< HEAD
-logger = logging.getLogger(__name__)
-
-def driver(create_ncf=False, dbhfile="letto2014.txt"):
-=======
+
+
 def driver(create_ncf=False, soiltype='organic', dbhfile="letto2014.txt",
            parameter_set_name=None):
->>>>>>> 7c3eb966
     """
     """
 
