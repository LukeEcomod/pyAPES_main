--- conflicted
+++ resolved
@@ -397,14 +397,10 @@
 
                 # --- sunlit and shaded leaves
                 pt_stats_i, pt_sources = pt.run(
-<<<<<<< HEAD
                     forcing=forcing_pt,
                     parameters=parameters_pt,
                     controls=controls_pt
                 )
-=======
-                        H2O, CO2, T, U, df=df, forcing=forcing)
->>>>>>> 3f7e9503
 
                 # update source terms
                 # Dictionary IS modiefied in a loop. Wrapped in a list.
