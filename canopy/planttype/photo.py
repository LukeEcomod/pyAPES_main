# -*- coding: utf-8 -*-
"""
.. module: photo
    :synopsis: APES-model component
.. moduleauthor:: Samuli Launiainen & Kersti Haahti

Note:
    migrated to python3
    - nothing changed

Describes leaf-scale functions for photosynthesis and stomatal control.
Based on MatLab implementation by Samuli Launiainen.

Created on Mon May 15 13:43:44 2017
"""

import numpy as np
import matplotlib.pyplot as plt
from canopy.micromet import leaf_boundary_layer_conductance, e_sat
from canopy.interception import latent_heat

import logging
logger = logging.getLogger(__name__)

from canopy.constants import DEG_TO_KELVIN, PAR_TO_UMOL, EPS
from canopy.constants import SPECIFIC_HEAT_AIR
from canopy.constants import GAS_CONSTANT, O2_IN_AIR, MOLAR_MASS_H2O
H2O_CO2_RATIO = 1.6  # H2O to CO2 diffusivity ratio [-]
TN = 25.0 + DEG_TO_KELVIN  # reference temperature [K]

def leaf_interface(photop,
                   leafp,
                   forcing,
                   controls,
                   df=1.0,
                   dict_output=True,
                   logger_info=''):
    r""" Entry-point to coupled leaf gas-exchange and energy balance functions.

    CALCULATES leaf photosynthesis (An), respiration (Rd), transpiration (E) and estimates of
    leaf temperature (Tl) and sensible heat fluxes (H) based onleaf energy balance equation coupled with
    leaf-level photosynthesis and stomatal control schemes.
    Energy balance is solved using Taylor's expansion (i.e isothermal net radiation -approximation) which
    eliminates need for iterations with radiation-sceme.

    Depending on choise of 'model', photosynthesis is calculated based on biochemical model of Farquhar et
    al. (1980) coupled with various stomatal control schemes (Medlyn, Ball-Woodrow-Berry, Hari, Katul-Vico et al.)
    In all these models, stomatal conductance (gs) is directly linked to An, either by optimal stomatal control principles or
    using semi-empirical models.

    Args:
        photop (dict): leaf gas-exchange parameters
            'Vcmax': maximum carboxylation velocity [umolm-2s-1]
            'Jmax': maximum rate of electron transport [umolm-2s-1]
            'Rd': dark respiration rate [umolm-2s-1]
            'alpha': quantum yield parameter [mol/mol]
            'theta': co-limitation parameter of Farquhar-model
            'La': stomatal parameter (Lambda, m, ...) depending on model
            'g1': stomatal slope parameter
            'g0': residual conductance for CO2 [molm-2s-1]
            'kn': ?? not used ??
            'beta': co-limitation parameter of Farquhar-model
            'drp': drought response parameters of Medlyn stomatal model and apparent Vcmax;
                 list: [Rew_crit_g1, slope_g1, Rew_crit_appVcmax, slope_appVcmax]
            'tresp' (dict): temperature sensitivity parameters
                'Vcmax' (list): [Ha, Hd, dS]; activation energy [kJmol-1], deactivation energy [kJmol-1], entropy factor [J mol-1]
                'Jmax' (list): [Ha, Hd, dS];
                'Rd' (list): [Ha]; activation energy [kJmol-1)]
        leafp (dict): leaf properties
            'lt': leaf lengthscale [m]
        forcing (dict):
            'h2o': water vapor mixing ratio (mol/mol)
            'co2': carbon dioxide mixing ratio (ppm)
            'air_temperature': ambient air temperature (degC)
            'par_incident': incident PAR at leaves (umolm-2s-1)
            'sw_absorbed': absorbed SW (PAR + NIR) at leaves (Wm-2)
            'lw_net': net isothermal long-wave radiation (Wm-2)
            'wind_speed': mean wind speed (m/s)
            'air_pressure': ambient pressure (Pa)
            'leaf_temperature': initial guess for leaf temperature (optional)
            'average_leaf_temperature': leaf temperature used for computing LWnet (optional)
            'radiative_conductance': radiative conductance used in computing LWnet (optional)
        controls (dict):
            'photo_model' (str): photosysthesis model
                CO_OPTI (Vico et al., 2014)
                MEDLYN (Medlyn et al., 2011 with co-limitation Farquhar)
                MEDLYN_FARQUHAR
                BWB (Ball et al., 1987 with co-limitation Farquhar)
                others?
            'energy_balance' (bool): True computes leaf temperature by solving energy balance
        dict_output (bool): True returns output as dict, False as separate arrays (optional)
        logger_info (str): optional

    OUTPUT:
        (dict):
            'net_co2': net CO2 flux (umol m-2 leaf s-1)
            'dark_respiration': CO2 respiration (umol m-2 leaf s-1)
            'transpiration': H2O flux (transpiration) (mol m-2 leaf s-1)
            'sensible_heat': sensible heat flux (W m-2 leaf)
            'fr': non-isothermal radiative flux (W m-2)
            'Tl': leaf temperature (degC)
            'stomatal_conductance': stomatal conductance for H2O (mol m-2 leaf s-1)
            'boundary_conductance': boundary layer conductance for H2O (mol m-2 leaf s-1)
            'leaf_internal_co2': leaf internal CO2 mixing ratio (mol/mol)
            'leaf_surface_co2': leaf surface CO2 mixing ratio (mol/mol)

    NOTE: Vectorized code can be used in multi-layer sense where inputs are vectors of equal length

    Samuli Launiainen LUKE 3/2011 - 5/2017
    Last edit 16.5.2017
    """

    # -- parameters -----
    lt = leafp['lt']

    T = np.array(forcing['air_temperature'], ndmin=1)
    H2O = np.array(forcing['h2o'], ndmin=1)
    Qp = forcing['par_incident']
    P = forcing['air_pressure']
    U = forcing['wind_speed']
    CO2 = forcing['co2']

    Ebal = controls['energy_balance']
    model = controls['photo_model']

    if Ebal:
        SWabs = np.array(forcing['sw_absorbed'], ndmin=1)
        LWnet = np.array(forcing['lw_net'], ndmin=1)
        Rabs = SWabs + LWnet
        # canopy nodes
        ic = np.where(abs(LWnet) > 0.0)

    if 'leaf_temperature' in forcing:
        Tl_ini = np.array(forcing['leaf_temperature'], ndmin=1).copy()

    else:
        Tl_ini = T.copy()

    Tl = Tl_ini.copy()
    Told = Tl.copy()

    if 'radiative_conductance' in forcing:
        gr = df * np.array(forcing['radiative_conductance'], ndmin=1)
    else:
        gr = np.zeros(len(T))

    if 'average_leaf_temperature' in forcing:
        Tl_ave = np.array(forcing['average_leaf_temperature'], ndmin=1)

    else:
        Tl_ave = Tl.copy()

    # vapor pressure
    esat, s = e_sat(Tl)
    s = s / P  # slope of esat, mol/mol / degC
#    s[esat / P < H2O] = EPS
#    Dleaf = np.maximum(EPS, esat / P - H2O)  # mol/mol
    Dleaf = esat / P - H2O

    Lv = latent_heat(T) * MOLAR_MASS_H2O

    itermax = 20
    err = 999.0
    iter_no = 0
    while err > 0.01 and iter_no < itermax:
        iter_no += 1
        # boundary layer conductance
        gb_h, gb_c, gb_v = leaf_boundary_layer_conductance(U, lt, T, 0.5 * (Tl + Told) - T, P)

        Told = Tl.copy()

        if model.upper() == 'MEDLYN_FARQUHAR':
            An, Rd, fe, gs_opt, Ci, Cs = photo_c3_medlyn_farquhar(photop, Qp, Tl, Dleaf, CO2, gb_c, gb_v, P=P)
        if model.upper() == 'BWB':
            rh  = (1 - Dleaf*P / esat)  # rh at leaf (-)
            An, Rd, fe, gs_opt, Ci, Cs = photo_c3_bwb(photop, Qp, Tl, rh, CO2, gb_c, gb_v, P=P)
        # --- analytical co-limitation model Vico et al. 2013
        if model.upper() == 'CO_OPTI':
            An, Rd, fe, gs_opt, Ci, Cs = photo_c3_analytical(photop, Qp, Tl, Dleaf, CO2, gb_c, gb_v)

        gsv = H2O_CO2_RATIO*gs_opt
        # geff_v = (gb_v*gsv) / (gb_v + gsv)
        geff_v = np.where(Dleaf > 0.0, (gb_v*gsv) / (gb_v + gsv), df * gb_v)  # molm-2s-1, condensation only on dry leaf part
        gb_h = df * gb_h  # sensible heat exchange only through dry leaf part

        # solve leaf temperature from energy balance
        if Ebal:
<<<<<<< HEAD
            # solve leaf temperature
=======
>>>>>>> e0b0e89f
            Tl[ic] = (Rabs[ic] + SPECIFIC_HEAT_AIR*gr[ic]*Tl_ave[ic] + SPECIFIC_HEAT_AIR*gb_h[ic]*T[ic] - Lv[ic]*geff_v[ic]*Dleaf[ic]
                  + Lv[ic]*s[ic]*geff_v[ic]*Told[ic]) / (SPECIFIC_HEAT_AIR*(gr[ic] + gb_h[ic]) + Lv[ic]*s[ic]*geff_v[ic])
            err = np.nanmax(abs(Tl - Told))

            if (err < 0.01 or iter_no == itermax) and abs(np.mean(T) - np.mean(Tl)) > 20.0:
                logger.debug(logger_info + ' Unrealistic leaf temperature %.2f set to air temperature %.2f, %.2f, %.2f, %.2f, %.2f',
                     np.mean(Tl), np.mean(T),
                     np.mean(LWnet), np.mean(Tl_ave), np.mean(Tl_ini), np.mean(H2O))
                Tl = T.copy()
                Ebal = False  # recompute without solving leaf temperature
                err = 999.

            elif iter_no == itermax and err > 0.05:
                logger.debug(logger_info + ' Maximum number of iterations reached: Tl = %.2f (err = %.2f)',
                         np.mean(Tl), err)

            # vapor pressure
            esat, s = e_sat(Tl)
            s = s / P  # slope of esat, mol/mol / degC
#            s[esat / P < H2O] = EPS
#            Dleaf = np.maximum(EPS, esat / P - H2O)  # mol/mol
            Dleaf = esat / P - H2O
        else:
            err = 0.0

    # outputs
    H = SPECIFIC_HEAT_AIR*gb_h*(Tl - T)  # Wm-2
    Fr = SPECIFIC_HEAT_AIR*gr*(Tl - Tl_ave)  # flux due to radiative conductance (Wm-2)
    E = geff_v * np.maximum(0.0, Dleaf)  # condensation accounted for in wetleaf water balance
    LE = E * Lv  # condensation accounted for in wetleaf energy balance

    if dict_output:  # return dict

        x = {'net_co2': An,
             'dark_respiration': Rd,
             'transpiration': E,
             'sensible_heat': H,
             'latent_heat': LE,
             'fr': Fr,
             'Tl': Tl,
             'stomatal_conductance': np.minimum(gsv, 1.0), # gsv gets high when VPD->0
             'boundary_conductance': gb_v,
             'leaf_internal_co2': Ci,
             'leaf_surface_co2': Cs}
        return x
    else:  # return 11 arrays
        return An, Rd, E, H, Fr, Tl, Ci, Cs, gsv, gs_opt, gb_v

""" ---- photosynthesis models ----- """

def photo_c3_analytical(photop, Qp, T, VPD, ca, gb_c, gb_v):
    """
    Leaf photosynthesis and gas-exchange by co-limitation optimality model of
    Vico et al. 2013 AFM
    IN:
        photop - parameter dict with keys: Vcmax, Jmax, Rd, alpha, theta, La, tresp
           can be scalars or arrays.
           tresp - dictionary with keys: Vcmax, Jmax, Rd: temperature sensitivity
           parameters. OMIT key if no temperature adjustments for photoparameters.
        Qp - incident PAR at leaves (umolm-2s-1)
        Tleaf - leaf temperature (degC)
        VPD - leaf-air vapor pressure difference(mol/mol)
        ca - ambient CO2 (ppm)
        gb_c - boundary-layer conductance for co2 (mol m-2 s-1)
        gb_v - boundary-layer conductance for h2o (mol m-2 s-1)
    OUT:
        An - net CO2 flux (umolm-2s-1)
        Rd - dark respiration (umolm-2s-1)
        fe - leaf transpiration rate (molm-2s-1)
        gs - stomatal conductance for CO2 (mol/m-2s-1)
        ci - leaf internal CO2 (ppm)
        cs - leaf surface CO2 (ppm)
    """
    Tk = T + DEG_TO_KELVIN

    MaxIter = 20

    # --- params ----
    Vcmax = photop['Vcmax']
    Jmax = photop['Jmax']
    Rd = photop['Rd']
    alpha = photop['alpha']
    theta = photop['theta']
    La = photop['La']
    g0 = photop['g0']

    # From Bernacchi et al. 2001
<<<<<<< HEAD
=======

>>>>>>> e0b0e89f
    # --- CO2 compensation point -------
    Tau_c = 42.75 * np.exp(37830*(Tk - TN) / (TN * GAS_CONSTANT * Tk))

    # ---- Kc & Ko (umol/mol), Rubisco activity for CO2 & O2 ------
    Kc = 404.9 * np.exp(79430.0*(Tk - TN) / (TN * GAS_CONSTANT * Tk))
    Ko = 2.784e5 * np.exp(36380.0*(Tk - TN) / (TN * GAS_CONSTANT * Tk))

    if 'tresp' in photop:  # adjust parameters for temperature
        tresp = photop['tresp']
        Vcmax_T = tresp['Vcmax']
        Jmax_T = tresp['Jmax']
        Rd_T = tresp['Rd']
        Vcmax, Jmax, Rd, Tau_c = photo_temperature_response(Vcmax, Jmax, Rd, Vcmax_T, Jmax_T, Rd_T, Tk)

    # --- model parameters k1_c, k2_c [umol/m2/s]
    Km = Kc*(1.0 + O2_IN_AIR / Ko)
    J = (Jmax + alpha*Qp -((Jmax + alpha*Qp)**2.0 - (4*theta*Jmax*alpha*Qp))**(0.5)) / (2.0*theta)

    k1_c = J/4.0
    k2_c = (J/4.0) * Km / Vcmax

    # --- iterative solution for cs
    err = 9999.0
    cnt = 1
    cs = ca  # leaf surface CO2
    while err > 0.01 and cnt < MaxIter:
        NUM1 = -k1_c * (k2_c - (cs - 2*Tau_c))
        DEN1 = (k2_c + cs)**2
        NUM2 = (
            np.sqrt(H2O_CO2_RATIO * VPD * La * k1_c**2
                    * (cs - Tau_c) * (k2_c + Tau_c)
                    * ((k2_c + (cs - 2.0 * H2O_CO2_RATIO * VPD * La))**2)
                    * (k2_c + (cs - H2O_CO2_RATIO * VPD * La)))
        )

        DEN2 = H2O_CO2_RATIO*VPD*La*((k2_c + cs)**2) * (k2_c + (cs - H2O_CO2_RATIO*VPD*La))

        gs_opt = (NUM1 / DEN1) + (NUM2 / DEN2) + EPS

        ci = (
            (1. / (2 *gs_opt))
            * (-k1_c - k2_c*gs_opt
               + cs*gs_opt + Rd
               + np.sqrt((k1_c + k2_c*gs_opt - cs*gs_opt - Rd)**2
                         - 4*gs_opt*(-k1_c*Tau_c - k2_c*cs*gs_opt - k2_c*Rd)))
        )

        An = gs_opt*(cs - ci)
        An1 = np.maximum(An, 0.0)
        cs0 = cs
        cs = ca - An1 / gb_c

        err = np.nanmax(abs(cs - cs0))
        cnt = cnt + 1
        # print('err', err)

    ix = np.where(An < 0)
    gs_opt[ix] = g0

    if type(ca) is float:
        ci[ix] = ca
        cs[ix] = ca
    else:
        ci[ix] = ca[ix]
        cs[ix] = ca[ix]

    gs_v = H2O_CO2_RATIO*gs_opt

    geff = (gb_v*gs_v) / (gb_v + gs_v)  # molm-2s-1
    fe = geff*VPD  # leaf transpiration rate

    if len(An) == 1:
        return float(An), float(Rd), float(fe), float(gs_opt), float(ci), float(cs)
    else:
        return An, Rd, fe, gs_opt, ci, cs


def photo_c3_medlyn(photop, Qp, T, VPD, ca, gb_c, gb_v, P=101300.0):
    """
    Leaf gas-exchange by Farquhar-Medlyn model, where co-limitation as in
    Vico et al. 2013 AFM
    IN:
        photop - parameter dict with keys: Vcmax, Jmax, Rd, alpha, theta, La, tresp
           can be scalars or arrays.
           tresp - dictionary with keys: Vcmax, Jmax, Rd: temperature sensitivity
           parameters. OMIT key if no temperature adjustments for photoparameters.
        Qp - incident PAR at leaves (umolm-2s-1)
        Tleaf - leaf temperature (degC)
        VPD - leaf-air vapor pressure difference (mol/mol)
        ca - ambient CO2 (ppm)
        gb_c - boundary-layer conductance for co2 (mol m-2 s-1)
        gb_v - boundary-layer conductance for h2o (mol m-2 s-1)
        P - atm. pressure (Pa)
    OUT:
        An - net CO2 flux (umolm-2s-1)
        Rd - dark respiration (umolm-2s-1)
        fe - leaf transpiration rate (molm-2s-1)
        gs - stomatal conductance for CO2 (mol/m-2s-1)
        ci - leaf internal CO2 (ppm)
        cs - leaf surface CO2 (ppm)
    """
    Tk = T + DEG_TO_KELVIN
    VPD = 1e-3 * VPD * P  # kPa

    MaxIter = 50

    # --- params ----
    Vcmax = photop['Vcmax']
    Jmax = photop['Jmax']
    Rd = photop['Rd']
    alpha = photop['alpha']
    theta = photop['theta']
    g1 = photop['g1']  # slope parameter
    g0 = photop['g0']

    # --- CO2 compensation point -------
    Tau_c = 42.75 * np.exp(37830*(Tk - TN) / (TN * GAS_CONSTANT * Tk))

    # ---- Kc & Ko (umol/mol), Rubisco activity for CO2 & O2 ------
    Kc = 404.9 * np.exp(79430.0*(Tk - TN) / (TN * GAS_CONSTANT * Tk))
    Ko = 2.784e5 * np.exp(36380.0*(Tk - TN) / (TN * GAS_CONSTANT * Tk))

    if 'tresp' in photop:  # adjust parameters for temperature
        tresp = photop['tresp']
        Vcmax_T = tresp['Vcmax']
        Jmax_T = tresp['Jmax']
        Rd_T = tresp['Rd']
        Vcmax, Jmax, Rd, Tau_c = photo_temperature_response(Vcmax, Jmax, Rd, Vcmax_T, Jmax_T, Rd_T, Tk)

    # --- model parameters k1_c, k2_c [umol/m2/s]
    Km = Kc*(1.0 + O2_IN_AIR / Ko)
    J = (Jmax + alpha*Qp -((Jmax + alpha*Qp)**2.0 - (4*theta*Jmax*alpha*Qp))**(0.5)) / (2*theta)
    k1_c = J / 4.0
    k2_c = J / 4.0 * Km / Vcmax

    # --- iterative solution for cs and ci
    err = 9999.0
    cnt = 1
    cs = ca  # leaf surface CO2
    ci = 0.8*ca  # internal CO2
    while err > 0.01 and cnt < MaxIter:
        # CO2 demand (Vico eq. 1) & gs_opt (Medlyn eq. xx)
        An = k1_c * (ci - Tau_c) / (k2_c + ci) - Rd  # umolm-2s-1
        An1 = np.maximum(An, 0.0)
        gs_opt = (1.0 + g1 / (VPD**0.5)) * An1 / (cs - Tau_c)  # mol m-2s-1
        gs_opt = np.maximum(g0, gs_opt)  # g0 is the lower limit

        # CO2 supply
        cs = np.maximum(ca - An1 / gb_c, 0.5*ca)  # through boundary layer
        ci0 = ci
        ci = np.maximum(cs - An1 / gs_opt, 0.5*ca)  # through stomata

        err = max(abs(ci0 - ci))
        cnt += 1
    # when Rd > photo, assume stomata closed and ci == ca
    ix = np.where(An < 0)
    if type(ca) is float:
        ci[ix] = ca
        cs[ix] = ca
    else:
        ci[ix] = ca[ix]
        cs[ix] = ca[ix]
    gs_opt[ix] = g0
    gs_v = H2O_CO2_RATIO*gs_opt

    geff = (gb_v*gs_v) / (gb_v + gs_v)  # molm-2s-1
    fe = geff * VPD / (1e-3 * P)  # leaf transpiration rate

    return An, Rd, fe, gs_opt, ci, cs


def photo_c3_medlyn_farquhar(photop, Qp, T, VPD, ca, gb_c, gb_v, P=101300.0):
    """
    Leaf gas-exchange by Farquhar-Medlyn model, where co-limitation as in standard Farquhar-
    model
    IN:
        photop - parameter dict with keys: Vcmax, Jmax, Rd, alpha, theta, La, tresp
           can be scalars or arrays.
           tresp - dictionary with keys: Vcmax, Jmax, Rd: temperature sensitivity
           parameters. OMIT key if no temperature adjustments for photoparameters.
        Qp - incident PAR at leaves (umolm-2s-1)
        Tleaf - leaf temperature (degC)
        VPD - leaf-air vapor pressure difference (mol/mol)
        ca - ambient CO2 (ppm)
        gb_c - boundary-layer conductance for co2 (mol m-2 s-1)
        gb_v - boundary-layer conductance for h2o (mol m-2 s-1)
        P - atm. pressure (Pa)
    OUT:
        An - net CO2 flux (umolm-2s-1)
        Rd - dark respiration (umolm-2s-1)
        fe - leaf transpiration rate (molm-2s-1)
        gs - stomatal conductance for CO2 (mol/m-2s-1)
        ci - leaf internal CO2 (ppm)
        cs - leaf surface CO2 (ppm)
    """
    Tk = T + DEG_TO_KELVIN
    VPD = np.maximum(EPS, 1e-3 * VPD * P)  # kPa

    MaxIter = 50

    # --- params ----
    Vcmax = photop['Vcmax']
    Jmax = photop['Jmax']
    Rd = photop['Rd']
    alpha = photop['alpha']
    theta = photop['theta']
    g1 = photop['g1']  # slope parameter
    g0 = photop['g0']
    beta = photop['beta']
    #print beta
    # --- CO2 compensation point -------
    Tau_c = 42.75 * np.exp(37830*(Tk - TN) / (TN * GAS_CONSTANT * Tk))

    # ---- Kc & Ko (umol/mol), Rubisco activity for CO2 & O2 ------
    Kc = 404.9 * np.exp(79430.0*(Tk - TN) / (TN * GAS_CONSTANT * Tk))
    Ko = 2.784e5 * np.exp(36380.0*(Tk - TN) / (TN * GAS_CONSTANT * Tk))

    if 'tresp' in photop:  # adjust parameters for temperature
        tresp = photop['tresp']
        Vcmax_T = tresp['Vcmax']
        Jmax_T = tresp['Jmax']
        Rd_T = tresp['Rd']
        Vcmax, Jmax, Rd, Tau_c = photo_temperature_response(Vcmax, Jmax, Rd, Vcmax_T, Jmax_T, Rd_T, Tk)

    # --- model parameters k1_c, k2_c [umol/m2/s]
    Km = Kc*(1.0 + O2_IN_AIR / Ko)
    J = (Jmax + alpha*Qp -((Jmax + alpha*Qp)**2.0 - (4*theta*Jmax*alpha*Qp))**(0.5)) / (2*theta)
    #k1_c = J / 4.0
    #k2_c = J / 4.0 * Km / Vcmax

    # --- iterative solution for cs and ci
    err = 9999.0
    cnt = 1
    cs = ca  # leaf surface CO2
    ci = 0.8*ca  # internal CO2
    while err > 0.01 and cnt < MaxIter:
        # -- rubisco -limited rate
        Av = Vcmax * (ci - Tau_c) / (ci + Km)
        # -- RuBP -regeneration limited rate
        Aj = J/4.0 * (ci - Tau_c) / (ci + 2.0*Tau_c)

        #An = np.minimum(Av, Aj) - Rd  # single limiting rate
        x = Av + Aj
        y = Av * Aj
        An = (x - (x**2.0 - 4.0*beta*y)**0.5) / (2.0*beta) - Rd  # co-limitation

        An1 = np.maximum(An, 0.0)
        #print An1
        # stomatal conductance
        gs_opt = g0 + (1.0 + g1 / (VPD**0.5)) * An1 / cs
        gs_opt = np.maximum(g0, gs_opt)  # gcut is the lower limit
        #print gs_opt
        # CO2 supply
        cs = np.maximum(ca - An1 / gb_c, 0.5*ca)  # through boundary layer
        ci0 = ci
        ci = np.maximum(cs - An1 / gs_opt, 0.1*ca)  # through stomata

        err = max(abs(ci0 - ci))
        cnt += 1

    # when Rd > photo, assume stomata closed and ci == ca
    ix = np.where(An < 0)
    if type(ca) is float:
        ci[ix] = ca
        cs[ix] = ca
    else:
        ci[ix] = ca[ix]
        cs[ix] = ca[ix]
    gs_opt[ix] = g0
    gs_v = H2O_CO2_RATIO*gs_opt

    geff = (gb_v*gs_v) / (gb_v + gs_v)  # molm-2s-1
    fe = geff * VPD / (1e-3 * P)  # leaf transpiration rate

    return An, Rd, fe, gs_opt, ci, cs


def photo_c3_bwb(photop, Qp, T, RH, ca, gb_c, gb_v, P=101300.0):
    """
    Leaf gas-exchange by Farquhar-Ball-Woodrow-Berry model, as in standard Farquhar-
    model
    IN:
        photop - parameter dict with keys: Vcmax, Jmax, Rd, alpha, theta, La, tresp
           can be scalars or arrays.
           tresp - dictionary with keys: Vcmax, Jmax, Rd: temperature sensitivity
           parameters. OMIT key if no temperature adjustments for photoparameters.
        Qp - incident PAR at leaves (umolm-2s-1)
        Tleaf - leaf temperature (degC)
        rh - relative humidity at leaf temperature (-)
        ca - ambient CO2 (ppm)
        gb_c - boundary-layer conductance for co2 (mol m-2 s-1)
        gb_v - boundary-layer conductance for h2o (mol m-2 s-1)
        P - atm. pressure (Pa)
    OUT:
        An - net CO2 flux (umolm-2s-1)
        Rd - dark respiration (umolm-2s-1)
        fe - leaf transpiration rate (molm-2s-1)
        gs - stomatal conductance for CO2 (mol/m-2s-1)
        ci - leaf internal CO2 (ppm)
        cs - leaf surface CO2 (ppm)
    """
    Tk = T + DEG_TO_KELVIN

    MaxIter = 50

    # --- params ----
    Vcmax = photop['Vcmax']
    Jmax = photop['Jmax']
    Rd = photop['Rd']
    alpha = photop['alpha']
    theta = photop['theta']
    g1 = photop['g1']  # slope parameter
    g0 = photop['g0']

    # --- CO2 compensation point -------
    Tau_c = 42.75 * np.exp(37830*(Tk - TN) / (TN * GAS_CONSTANT * Tk))

    # ---- Kc & Ko (umol/mol), Rubisco activity for CO2 & O2 ------
    Kc = 404.9 * np.exp(79430.0*(Tk - TN) / (TN * GAS_CONSTANT * Tk))
    Ko = 2.784e5 * np.exp(36380.0*(Tk - TN) / (TN * GAS_CONSTANT * Tk))

    if 'tresp' in photop:  # adjust parameters for temperature
        tresp = photop['tresp']
        Vcmax_T = tresp['Vcmax']
        Jmax_T = tresp['Jmax']
        Rd_T = tresp['Rd']
        Vcmax, Jmax, Rd, Tau_c = photo_temperature_response(Vcmax, Jmax, Rd, Vcmax_T, Jmax_T, Rd_T, Tk)

    # --- model parameters k1_c, k2_c [umol/m2/s]
    Km = Kc*(1.0 + O2_IN_AIR / Ko)
    J = (Jmax + alpha*Qp -((Jmax + alpha*Qp)**2.0 - (4*theta*Jmax*alpha*Qp))**(0.5)) / (2*theta)

    # --- iterative solution for cs and ci
    err = 9999.0
    cnt = 1
    cs = ca  # leaf surface CO2
    ci = 0.8*ca  # internal CO2
    while err > 0.01 and cnt < MaxIter:
        # -- rubisco -limited rate
        Av = Vcmax * (ci - Tau_c) / (ci + Km)
        # -- RuBP -regeneration limited rate
        Aj = J/4.0 * (ci - Tau_c) / (ci + 2.0*Tau_c)

        #An = np.minimum(Av, Aj) - Rd  # single limiting rate
        # co-limitation
        x = Av + Aj
        y = Av * Aj
        An = (x - (x**2.0 - 4.0*beta*y)**0.5) / (2.0*beta) - Rd

        An1 = np.maximum(An, 0.0)
        # bwb -scheme
        gs_opt = g0 + g1 * An1 / ((cs - Tau_c))*RH
        gs_opt = np.maximum(g0, gs_opt)  # gcut is the lower limit

        # CO2 supply
        cs = np.maximum(ca - An1 / gb_c, 0.5*ca)  # through boundary layer
        ci0 = ci
        ci = np.maximum(cs - An1 / gs_opt, 0.1*ca)  # through stomata

        err = max(abs(ci0 - ci))
        cnt += 1

    # when Rd > photo, assume stomata closed and ci == ca
    ix = np.where(An < 0)
    gs_opt[ix] = g0
    ci[ix] = ca[ix]
    cs[ix] = ca[ix]
    gs_v = H2O_CO2_RATIO*gs_opt

    geff = (gb_v*gs_v) / (gb_v + gs_v)  # molm-2s-1
    esat, _ = e_sat(T)
    VPD = (1.0 - RH) * esat / P  # mol mol-1
    fe = geff*VPD  # leaf transpiration rate

    return An, Rd, fe, gs_opt, ci, cs

def photo_farquhar(photop, Qp, ci, T, co_limi=False):
    """
    Calculates leaf net CO2 exchange and dark respiration rate (umol m-2 s-1).
    INPUT:
        photop - dict with keys:
            Vcmax
            Jmax
            Rd
            qeff
            alpha
            theta
            beta
        Qp - incident Par (umolm-2s-1)
        ci - leaf internal CO2 mixing ratio (ppm)
        T - leaf temperature (degC)
        co_limi - True uses co-limitation function of Vico et al., 2014.
    OUTPUT:
        An - leaf net CO2 exchange (umol m-2 leaf s-1)
        Rd - leaf dark respiration rate (umol m-2 leaf s-1)
    NOTE: original and co_limi -versions converge when beta ~ 0.8
    """
    Tk = T + DEG_TO_KELVIN  # K

    # --- params ----
    Vcmax = photop['Vcmax']
    Jmax = photop['Jmax']
    Rd = photop['Rd']
    alpha = photop['alpha']
    theta = photop['theta']
    beta = photop['beta']  # co-limitation parameter

    # --- CO2 compensation point -------
    Tau_c = 42.75 * np.exp(37830*(Tk - TN) / (TN * GAS_CONSTANT * Tk))

    # ---- Kc & Ko (umol/mol), Rubisco activity for CO2 & O2 ------
    Kc = 404.9 * np.exp(79430.0*(Tk - TN) / (TN * GAS_CONSTANT * Tk))
    Ko = 2.784e5 * np.exp(36380.0*(Tk - TN) / (TN * GAS_CONSTANT * Tk))

    if 'tresp' in photop:  # adjust parameters for temperature
        tresp = photop['tresp']
        Vcmax_T = tresp['Vcmax']
        Jmax_T = tresp['Jmax']
        Rd_T = tresp['Rd']
        Vcmax, Jmax, Rd, Tau_c = photo_temperature_response(Vcmax, Jmax, Rd, Vcmax_T, Jmax_T, Rd_T, Tk)

    Km = Kc*(1.0 + O2_IN_AIR / Ko)
    J = (Jmax + alpha*Qp -((Jmax + alpha*Qp)**2.0 - (4.0*theta*Jmax*alpha*Qp))**0.5) / (2.0*theta)

    if not co_limi:
        # -- rubisco -limited rate
        Av = Vcmax * (ci - Tau_c) / (ci + Km)
        # -- RuBP -regeneration limited rate
        Aj = J/4 * (ci - Tau_c) / (ci + 2.0*Tau_c)

        # An = np.minimum(Av, Aj) - Rd  # single limiting rate
        x = Av + Aj
        y = Av * Aj
        An = (x - (x**2 - 4*beta*y)**0.5) / (2*beta) - Rd  # co-limitation
        return An, Rd, Av, Aj
    else:   # use Vico et al. eq. 1
        k1_c = J / 4.0
        k2_c = (J / 4.0) * Km / Vcmax

        An = k1_c * (ci - Tau_c) / (k2_c + ci) - Rd
        return An, Rd, Tau_c, Kc, Ko, Km, J

def photo_temperature_response(Vcmax0, Jmax0, Rd0, Vcmax_T, Jmax_T, Rd_T, T):
    """
    Adjusts Farquhar / co-limitation optimality model parameters for temperature
    INPUT:
        Vcmax0, Jmax0, Rd0 - parameters at ref. temperature 298.15 K
        Vcmax_T, Jmax_T, Rd_T - temperature response parameter lists
        T - leaf temperature (K)
    OUTPUT: Nx1-arrays
        Vcmax, Jmax,Rd (umol m-2(leaf) s-1)
        Gamma_star - CO2 compensation point
    CALLED from Farquhar(); Opti_C3_Analytical(); Opti_C3_Numerical()
    REFERENCES:
        Medlyn et al., 2002.Plant Cell Environ. 25, 1167-1179; based on Bernacchi
        et al. 2001. Plant Cell Environ., 24, 253-260.
    Samuli Launiainen, Luke, 28.3.2017
    """

    # --- CO2 compensation point -------
    Gamma_star = 42.75 * np.exp(37830*(T - TN) / (TN * GAS_CONSTANT * T))

    # ------  Vcmax (umol m-2(leaf)s-1) ------------
    Ha = 1e3 * Vcmax_T[0]  # J mol-1, activation energy Vcmax
    Hd = 1e3 * Vcmax_T[1]  # J mol-1, deactivation energy Vcmax
    Sd = Vcmax_T[2]  # entropy factor J mol-1 K-1

    NOM = np.exp(Ha * (T - TN) / (GAS_CONSTANT*TN*T)) * (1.0 + np.exp((TN*Sd - Hd) / (TN*GAS_CONSTANT)))
    DENOM = (1.0 + np.exp((T*Sd - Hd) / (T*GAS_CONSTANT)))
    Vcmax = Vcmax0 * NOM / DENOM

    del Ha, Hd, Sd, DENOM, NOM

    # ----  Jmax (umol m-2(leaf)s-1) ------------
    Ha = 1e3 * Jmax_T[0]  # J mol-1, activation energy Vcmax
    Hd = 1e3 * Jmax_T[1]  # J mol-1, deactivation energy Vcmax
    Sd = Jmax_T[2]  # entropy factor J mol-1 K-1

    NOM = np.exp(Ha * (T - TN) / (GAS_CONSTANT*TN*T)) * (1.0 + np.exp((TN*Sd - Hd) / (TN*GAS_CONSTANT)))
    DENOM = (1.0 + np.exp((T*Sd - Hd) / (T*GAS_CONSTANT)))
    Jmax = Jmax0*NOM / DENOM

    del Ha, Hd, Sd, DENOM, NOM

    # --- Rd (umol m-2(leaf)s-1) -------
    Ha = 1e3 * Rd_T[0]  # J mol-1, activation energy dark respiration
    Rd = Rd0 * np.exp(Ha*(T - TN) / (TN * GAS_CONSTANT * T))

    return Vcmax, Jmax, Rd, Gamma_star

def apparent_photocapacity(b, psi_leaf):
    """
    computes relative photosynthetic capacity as a function of leaf water potential
    Function shape from Kellomäki & Wang, adjustments for Vcmax and Jmax
    IN:
       beta - parameters, 2x1 array
       psi - leaf water potential (MPa)
    OUT:
       f - relative value [0.2 - 1.0]
    """
    psi_leaf = np.array(np.size(psi_leaf), ndmin=1)
    f = (1.0 + np.exp(b[0] * b[1])) / (1.0 + np.exp(b[0] * (b[1] - psi_leaf)))
    f[f < 0.2] = 0.2

    return f

def topt_deltaS_conversion(xin, Ha, Hd, var_in='deltaS'):
    """
    Converts between entropy factor Sv (J mol-1) and temperature optimum
    Topt (K). Medlyn et al. 2002 PCE 25, 1167-1179 eq.19.
    INPUT:
        xin, Ha(J mol-1), Hd(J mol-1)
        input:'deltaS' [Jmol-1] or 'Topt' [K]
    OUT:
        xout - Topt or Sv
    Farquhar parameters temperature sensitivity
    """

    if var_in.lower() == 'deltas':  # Sv --> Topt
        xout = Hd / (xin - GAS_CONSTANT * np.log(Ha / (Hd - Ha)))
    else:  # Topt -->Sv
        c = GAS_CONSTANT * np.log(Ha / (Hd - Ha))
        xout = (Hd + xin * c) / xin
    return xout

def photo_Toptima(T10):
    """
    computes acclimation of temperature optima of Vcmax and Jmax to 10-day mean air temperature
    Args:
        T10 - 10-day mean temperature (degC)
    Returns:
        Tv, Tj - temperature optima of Vcmax, Jmax
        rjv - ratio of Jmax25 / Vcmax25
    Reference: Lombardozzi et al., 2015 GRL, eq. 3 & 4
    """
    # --- parameters
    Hav = 72000.0  # J mol-1
    Haj = 50000.0  # J mol-1
    Hd = 200000.0  # J mol.1

    T10 = np.minimum(40.0, np.maximum(10.0, T10))  # range 10...40 degC
    # vcmax T-optima
    dSv = 668.39 - 1.07*T10  # J mol-1
    Tv = Hd / (dSv - GAS_CONSTANT * np.log(Hav / (Hd - Hav))) - DEG_TO_KELVIN  # degC
    # jmax T-optima
    dSj = 659.70 - 0.75*T10  # J mol-1
    Tj = Hd / (dSj - GAS_CONSTANT * np.log(Haj / (Hd - Haj))) - DEG_TO_KELVIN  # degC

    rjv = 2.59 - 0.035*T10  # Jmax25 / Vcmax25

    return Tv, Tj, rjv

"""--- scripts for testing functions ---- """

def test_leafscale(method='MEDLYN_FARQUHAR', species='pine', Ebal=False):
    gamma = 1.0
    gfact = 1.0
    if species.upper() == 'PINE':
        photop= {
#                'Vcmax': 55.0,
#                'Jmax': 105.0,
#                'Rd': 1.3,
#                'tresp': {
#                    'Vcmax': [78.0, 200.0, 650.0],
#                    'Jmax': [56.0, 200.0, 647.0],
#                    'Rd': [33.0]
#                    },
                'Vcmax': 94.0,  # Tarvainen et al. 2018 Physiol. Plant.
                'Jmax': 143.0,
                'Rd': 1.3,
                'tresp': {
                    'Vcmax': [78.3, 200.0, 650.1],
                    'Jmax': [56.0, 200.0, 647.9],
                    'Rd': [33.0]
                    },
                'alpha': gamma * 0.2,
                'theta': 0.7,
                'La': 1600.0,
                'g1': gfact * 2.3,
                'g0': 1.0e-3,
                'kn': 0.6,
                'beta': 0.95,
                'drp': 0.7,

                }
        leafp = {
                'lt': 0.02,
                'par_alb': 0.12,
                'nir_alb': 0.55,
                'emi': 0.98
                }
    if species.upper() == 'SPRUCE':
        photop = {
#                'Vcmax': 60.0,
#                'Jmax': 114.0,
#                'Rd': 1.5,
#                'tresp': {
#                    'Vcmax': [53.2, 202.0, 640.3],  # Tarvainen et al. 2013 Oecologia
#                    'Jmax': [38.4, 202.0, 655.8],
#                    'Rd': [33.0]
#                    },
                'Vcmax': 69.7,  # Tarvainen et al. 2013 Oecologia
                'Jmax': 130.2,
                'Rd': 1.3,
                'tresp': {
                    'Vcmax': [53.2, 200.0, 640.0],
                    'Jmax': [38.4, 200.0, 655.5],
                    'Rd': [33.0]
                    },
                'alpha': gamma * 0.2,
                'theta': 0.7,
                'La': 1600.0,
                'g1': gfact * 2.3,
                'g0': 1.0e-3,
                'kn': 0.6,
                'beta': 0.95,
                'drp': 0.7,

                }
        leafp = {
                'lt': 0.02,
                'par_alb': 0.12,
                'nir_alb': 0.55,
                'emi': 0.98
                }
    if species.upper() == 'DECID':
        photop = {
#                'Vcmax': 50.0,
#                'Jmax': 95.0,
#                'Rd': 1.3,
#                'tresp': {
#                    'Vcmax': [77.0, 200.0, 636.7],  # Medlyn et al 2002.
#                    'Jmax': [42.8, 200.0, 637.0],
#                    'Rd': [33.0]
#                    },
                'Vcmax': 69.1,  # Medlyn et al 2002.
                'Jmax': 116.3,
                'Rd': 1.3,
                'tresp': {
                    'Vcmax': [77.0, 200.0, 636.4],
                    'Jmax': [42.8, 200.0, 636.6],
                    'Rd': [33.0]
                    },
                'alpha': gamma * 0.2,
                'theta': 0.7,
                'La': 600.0,
                'g1': gfact * 4.5,
                'g0': 1.0e-3,
                'kn': 0.6,
                'beta': 0.95,
                'drp': 0.7,

                }
        leafp = {
                'lt': 0.05,
                'par_alb': 0.12,
                'nir_alb': 0.55,
                'emi': 0.98
                }
    if species.upper() == 'SHRUBS':
        photop = {
                'Vcmax': 50.0,
                'Jmax': 95.0,
                'Rd': 1.3,
                'alpha': gamma * 0.2,
                'theta': 0.7,
                'La': 600.0,
                'g1': gfact * 4.5,
                'g0': 1.0e-3,
                'kn': 0.3,
                'beta': 0.95,
                'drp': 0.7,
                'tresp': {
                    'Vcmax': [77.0, 200.0, 636.7],
                    'Jmax': [42.8, 200.0, 637.0],
                    'Rd': [33.0]
                    }
                }
        leafp = {
                'lt': 0.02,
                'par_alb': 0.12,
                'nir_alb': 0.55,
                'emi': 0.98
                }
    # env. conditions
    N=50
    P = 101300.0
    Qp = np.linspace(1.,1800.,50)#1000. * np.ones(N)  # np.linspace(1.,1800.,50)#
    CO2 = 400. * np.ones(N)
    U = 1.0  # np.array([10.0, 1.0, 0.1, 0.01])
<<<<<<< HEAD
    T = 10. * np.ones(N) # np.linspace(1.,39.,50) # 10. * np.ones(N) #
=======
    T = np.linspace(1.,39.,50) # 10. * np.ones(N) #
>>>>>>> e0b0e89f
    esat, s = e_sat(T)
    H2O = (85.0 / 100.0) * esat / P
    SWabs = 0.5 * (1-leafp['par_alb']) * Qp / PAR_TO_UMOL + 0.5 * (1-leafp['nir_alb']) * Qp / PAR_TO_UMOL
    LWnet = -30.0 * np.ones(N)

    forcing = {
            'h2o': H2O,
            'co2': CO2,
            'air_temperature': T,
            'par_incident': Qp,
            'sw_absorbed': SWabs,
            'lw_net': LWnet,
            'wind_speed': U,
            'air_pressure': P
            }

    controls = {
            'photo_model': method,
            'energy_balance': Ebal
            }

    x = leaf_interface(photop, leafp, forcing, controls)
#    print(x)
    Y=Qp
    plt.figure(5)
    plt.subplot(421); plt.plot(Y, x['net_co2'], 'o')
    plt.title('net_co2')
    plt.subplot(422); plt.plot(Y, x['transpiration'], 'o')
    plt.title('transpiration')
    plt.subplot(423); plt.plot(Y, x['net_co2'] + x['dark_respiration'], 'o')
    plt.title('co2 uptake')
    plt.subplot(424); plt.plot(Y, x['dark_respiration'], 'o')
    plt.title('dark_respiration')
    plt.subplot(425); plt.plot(Y, x['stomatal_conductance'], 'o')
    plt.title('stomatal_conductance')
    plt.subplot(426); plt.plot(Y, x['boundary_conductance'], 'o')
    plt.title('boundary_conductance')
    plt.subplot(427); plt.plot(Y, x['leaf_internal_co2'], 'o')
    plt.title('leaf_internal_co2')
    plt.subplot(428); plt.plot(Y, x['leaf_surface_co2'], 'o')
    plt.title('leaf_surface_co2')
    plt.tight_layout()

def test_photo_temperature_response(species='pine'):
    T = np.linspace(1.,40.,79)
    Tk = T + DEG_TO_KELVIN
    if species.upper() == 'PINE':
        photop= {
                'Vcmax': 55.0,
                'Jmax': 105.0,
                'Rd': 1.3,
                'tresp': {
                    'Vcmax': [78.0, 200.0, 650.0],
                    'Jmax': [56.0, 200.0, 647.0],
                    'Rd': [33.0]
                    }
                }
    if species.upper() == 'SPRUCE':
        photop = {
                'Vcmax': 60.0,
                'Jmax': 114.0,
                'Rd': 1.5,
                'tresp': {
                    'Vcmax': [53.2, 202.0, 640.3],  # Tarvainen et al. 2013 Oecologia
                    'Jmax': [38.4, 202.0, 655.8],
                    'Rd': [33.0]
                    }
                }
    if species.upper() == 'DECID':
        photop = {
                'Vcmax': 50.0,
                'Jmax': 95.0,
                'Rd': 1.3,
                'tresp': {
                    'Vcmax': [77.0, 200.0, 636.7],  # Medlyn et al 2002.
                    'Jmax': [42.8, 200.0, 637.0],
                    'Rd': [33.0]
                    }
                }
    if species.upper() == 'SHRUBS':
        photop = {
                'Vcmax': 50.0,
                'Jmax': 95.0,
                'Rd': 1.3,
                'tresp': {
                    'Vcmax': [77.0, 200.0, 636.7],
                    'Jmax': [42.8, 200.0, 637.0],
                    'Rd': [33.0]
                    }
                }

    if species.upper() == 'PINE2':
        photop= {
                'Vcmax': 67.33,
                'Jmax': 70.77,
                'Rd': 1.3,
                'tresp': {
                    'Vcmax': [69.8, 200.0, 659.9],
                    'Jmax': [100.3, 147.9, 511.0],
                    'Rd': [33.0]
                    }
                }
    if species.upper() == 'SPRUCE2':
        photop = {
                'Vcmax': 69.7,
                'Jmax': 130.2,
                'Rd': 1.5,
                'tresp': {
                    'Vcmax': [53.2, 200.0, 640.0],  # Tarvainen et al. 2013 Oecologia
                    'Jmax': [38.4, 200.0, 655.5],
                    'Rd': [33.0]
                    }
                }
    if species.upper() == 'DECID2':
        photop = {
                'Vcmax': 101.9,
                'Jmax': 111.89,
                'Rd': 1.3,
                'tresp': {
                    'Vcmax': [63.8, 200.0, 655.0],  # Medlyn et al 2002.
                    'Jmax': [108.5, 156.8, 543.2],
                    'Rd': [33.0]
                    }
                }

    Vcmax = photop['Vcmax']
    Jmax = photop['Jmax']
    Rd = photop['Rd']
    tresp = photop['tresp']
    Vcmax_T = tresp['Vcmax']
    Jmax_T = tresp['Jmax']
    Rd_T = tresp['Rd']
    Vcmax, Jmax, Rd, Tau_c = photo_temperature_response(Vcmax, Jmax, Rd, Vcmax_T, Jmax_T, Rd_T, Tk)

    plt.figure(4)
    plt.subplot(311); plt.plot(T, Vcmax, 'o')
    plt.title('Vcmax')
    plt.subplot(312); plt.plot(T, Jmax, 'o')
    plt.title('Jmax')
    plt.subplot(313); plt.plot(T, Rd, 'o')
    plt.title('Rd')

def Topt_to_Sd(Ha, Hd, Topt):
    Sd = Hd * 1e3 / (Topt + DEG_TO_KELVIN) + GAS_CONSTANT * np.log(Ha /(Hd - Ha))
    return Sd

def Sd_to_Topt(Ha, Hd, Sd):
    Topt = Hd*1e3 / (Sd + GAS_CONSTANT * np.log(Ha /(Hd - Ha)))
    return Topt - DEG_TO_KELVIN<|MERGE_RESOLUTION|>--- conflicted
+++ resolved
@@ -185,10 +185,6 @@
 
         # solve leaf temperature from energy balance
         if Ebal:
-<<<<<<< HEAD
-            # solve leaf temperature
-=======
->>>>>>> e0b0e89f
             Tl[ic] = (Rabs[ic] + SPECIFIC_HEAT_AIR*gr[ic]*Tl_ave[ic] + SPECIFIC_HEAT_AIR*gb_h[ic]*T[ic] - Lv[ic]*geff_v[ic]*Dleaf[ic]
                   + Lv[ic]*s[ic]*geff_v[ic]*Told[ic]) / (SPECIFIC_HEAT_AIR*(gr[ic] + gb_h[ic]) + Lv[ic]*s[ic]*geff_v[ic])
             err = np.nanmax(abs(Tl - Told))
@@ -276,10 +272,7 @@
     g0 = photop['g0']
 
     # From Bernacchi et al. 2001
-<<<<<<< HEAD
-=======
-
->>>>>>> e0b0e89f
+
     # --- CO2 compensation point -------
     Tau_c = 42.75 * np.exp(37830*(Tk - TN) / (TN * GAS_CONSTANT * Tk))
 
@@ -967,14 +960,10 @@
     # env. conditions
     N=50
     P = 101300.0
-    Qp = np.linspace(1.,1800.,50)#1000. * np.ones(N)  # np.linspace(1.,1800.,50)#
+    Qp = 1000. * np.ones(N)  # np.linspace(1.,1800.,50)#
     CO2 = 400. * np.ones(N)
     U = 1.0  # np.array([10.0, 1.0, 0.1, 0.01])
-<<<<<<< HEAD
-    T = 10. * np.ones(N) # np.linspace(1.,39.,50) # 10. * np.ones(N) #
-=======
     T = np.linspace(1.,39.,50) # 10. * np.ones(N) #
->>>>>>> e0b0e89f
     esat, s = e_sat(T)
     H2O = (85.0 / 100.0) * esat / P
     SWabs = 0.5 * (1-leafp['par_alb']) * Qp / PAR_TO_UMOL + 0.5 * (1-leafp['nir_alb']) * Qp / PAR_TO_UMOL
@@ -998,7 +987,7 @@
 
     x = leaf_interface(photop, leafp, forcing, controls)
 #    print(x)
-    Y=Qp
+    Y=T
     plt.figure(5)
     plt.subplot(421); plt.plot(Y, x['net_co2'], 'o')
     plt.title('net_co2')
