--- conflicted
+++ resolved
@@ -18,44 +18,23 @@
                         'forestfloor': {
                                 'bryophytes': {
                                         'hylocomium': {
-<<<<<<< HEAD
-                                                'ground_coverage': (1.0)
-                                                #'height': (0.05)
-                                                },
-                                        'pleurozium': {
-                                                'ground_coverage': (0.0),
-                                                #'height': (0.04, 0.04)
-                                                }
-                                },
-                                'baresoil': {
+                                                'ground_coverage': (0.0),
+#                                                'height': (0.06)
+                                                },
+                                        'sphagnum': {
+                                                'ground_coverage': (0.0),
+#                                                'height': (0.045)
+                                                },
+                                        'pleurozium': {
+                                                'ground_coverage': (0.0),
+#                                                'height': (0.095)
+                                                }
+                                        },
+                                'litter': {
                                         'ground_coverage': (0.0)
-                                }
-                        },
-                        'planttypes': {
-                                'pine': {
-                                        'LAImax': ([2.1])
-                                        },
-                                'shrubs': {
-                                        'LAImax': ([0.7])
-=======
-                                                'ground_coverage': (0.0),
-#                                                'height': (0.06)
-                                                },
-                                        'sphagnum': {
-                                                'ground_coverage': (0.0),
-#                                                'height': (0.045)
-                                                },
-                                        'pleurozium': {
-                                                'ground_coverage': (0.0),
-#                                                'height': (0.095)
-                                                }
-                                        },
-                                'litter': {
-                                        'ground_coverage': (0.0)
                                         },
                                 'baresoil': {
                                         'ground_coverage': (1.0)
->>>>>>> e61371a6
                                         }
                                 }
                 }
